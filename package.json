--- conflicted
+++ resolved
@@ -691,13 +691,8 @@
     "@types/diff-match-patch": "1.0.32",
     "@types/lodash": "4.14.118",
     "@types/mocha": "5.2.5",
-<<<<<<< HEAD
     "@types/node": "9.6.39",
-    "@types/sinon": "5.0.5",
-=======
-    "@types/node": "9.6.37",
     "@types/sinon": "5.0.7",
->>>>>>> f57332a1
     "gulp": "4.0.0",
     "gulp-bump": "3.1.1",
     "gulp-git": "2.8.0",
