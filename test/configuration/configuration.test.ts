import * as assert from 'assert';
import * as srcConfiguration from '../../src/configuration/configuration';
import * as testConfiguration from '../testConfiguration';
import { assertEqualLines, cleanUpWorkspace, setupWorkspace } from './../testUtils';
import { getTestingFunctions } from '../testSimplifier';
import { ModeName } from '../../src/mode/mode';
import { getAndUpdateModeHandler } from '../../extension';

suite('Configuration', () => {
  const { newTest } = getTestingFunctions();
  let configuration = new testConfiguration.Configuration();
  configuration.leader = '<space>';
  configuration.normalModeKeyBindingsNonRecursive = [
    {
      before: ['leader', 'o'],
      after: ['o', 'eSc', 'k'],
    },
    {
      before: ['<leader>', 'f', 'e', 's'],
      after: ['v'],
    },
  ];
  (configuration.visualModeKeyBindingsNonRecursive = [
    // duplicate keybindings
    {
      before: ['c', 'o', 'p', 'y'],
      after: ['c', 'o', 'p', 'y'],
    },
    {
      before: ['c', 'o', 'p', 'y'],
      after: ['c', 'o', 'p', 'y'],
    },
  ]),
    (configuration.insertModeKeyBindingsNonRecursive = [
      {
        // missing after and command
        before: ['a'],
      },
    ]);
  configuration.whichwrap = 'h,l';

  setup(async () => {
    await setupWorkspace(configuration);
  });

  teardown(cleanUpWorkspace);

  test('remappings are normalized', async () => {
    const normalizedKeybinds = srcConfiguration.configuration.normalModeKeyBindingsNonRecursive;
    const normalizedKeybindsMap =
      srcConfiguration.configuration.normalModeKeyBindingsNonRecursiveMap;
    const testingKeybinds = configuration.normalModeKeyBindingsNonRecursive;

    assert.equal(normalizedKeybinds.length, testingKeybinds.length);
    assert.equal(normalizedKeybinds.length, normalizedKeybindsMap.size);
    assert.deepEqual(normalizedKeybinds[0].before, [' ', 'o']);
    assert.deepEqual(normalizedKeybinds[0].after, ['o', '<Esc>', 'k']);
  });

  test('remappings are de-duped', async () => {
    const keybindings = srcConfiguration.configuration.visualModeKeyBindingsNonRecursiveMap;
    assert.equal(keybindings.size, 1);
  });

  test('invalid remappings are ignored', async () => {
    const keybindings = srcConfiguration.configuration.insertModeKeyBindingsNonRecursiveMap;
    assert.equal(keybindings.size, 0);
  });

  test('whichwrap is parsed into wrapKeys', async () => {
    let wrapKeys = srcConfiguration.configuration.wrapKeys;

    const h = 'h';
    const j = 'j';

    assert.equal(wrapKeys[h], true);
    assert.equal(wrapKeys[j], undefined);
  });

<<<<<<< HEAD
  test('Can handle custom digraph insert', async () => {
    let modeHandler = await getAndUpdateModeHandler();
    await modeHandler.handleMultipleKeyEvents(['i', '<C-k>', 'R', '!']);
    assertEqualLines(['🚀']);
=======
  newTest({
    title: 'Can handle long key chords',
    start: ['|'],
    // <leader>fes
    keysPressed: ' fes',
    end: ['|'],
    endMode: ModeName.Visual,
>>>>>>> bfcb8179
  });
});<|MERGE_RESOLUTION|>--- conflicted
+++ resolved
@@ -77,12 +77,6 @@
     assert.equal(wrapKeys[j], undefined);
   });
 
-<<<<<<< HEAD
-  test('Can handle custom digraph insert', async () => {
-    let modeHandler = await getAndUpdateModeHandler();
-    await modeHandler.handleMultipleKeyEvents(['i', '<C-k>', 'R', '!']);
-    assertEqualLines(['🚀']);
-=======
   newTest({
     title: 'Can handle long key chords',
     start: ['|'],
@@ -90,6 +84,11 @@
     keysPressed: ' fes',
     end: ['|'],
     endMode: ModeName.Visual,
->>>>>>> bfcb8179
+  });
+  
+  test('Can handle custom digraph insert', async () => {
+    let modeHandler = await getAndUpdateModeHandler();
+    await modeHandler.handleMultipleKeyEvents(['i', '<C-k>', 'R', '!']);
+    assertEqualLines(['🚀']);
   });
 });